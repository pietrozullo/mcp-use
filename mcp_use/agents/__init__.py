"""
Agent implementations for using MCP tools.

This module provides ready-to-use agent implementations
that are pre-configured for using MCP tools.
"""

from .base import BaseAgent
from .mcpagent import MCPAgent

<<<<<<< HEAD
# Import components
from .server_manager import ServerManager

__all__ = [
    "BaseAgent",
    "MCPAgent",
    "ServerManager",
=======
__all__ = [
    "BaseAgent",
    "MCPAgent",
>>>>>>> 74c1bcfd
]<|MERGE_RESOLUTION|>--- conflicted
+++ resolved
@@ -7,18 +7,10 @@
 
 from .base import BaseAgent
 from .mcpagent import MCPAgent
-
-<<<<<<< HEAD
-# Import components
 from .server_manager import ServerManager
 
 __all__ = [
     "BaseAgent",
     "MCPAgent",
     "ServerManager",
-=======
-__all__ = [
-    "BaseAgent",
-    "MCPAgent",
->>>>>>> 74c1bcfd
 ]